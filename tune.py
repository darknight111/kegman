--- conflicted
+++ resolved
@@ -1,294 +1,270 @@
-from selfdrive.kegman_conf import kegman_conf
-import subprocess
-import os
-BASEDIR = os.path.abspath(os.path.join(os.path.dirname(os.path.realpath(__file__)), "../"))
-
-letters = { "a":[ "###", "# #", "###", "# #", "# #"], "b":[ "###", "# #", "###", "# #", "###"], "c":[ "###", "#", "#", "#", "###"], "d":[ "##", "# #", "# #", "# #", "##"], "e":[ "###", "#", "###", "#", "###"], "f":[ "###", "#", "###", "#", "#"], "g":[ "###", "# #", "###", "  #", "###"], "h":[ "# #", "# #", "###", "# #", "# #"], "i":[ "###", " #", " #", " #", "###"], "j":[ "###", " #", " #", " #", "##"], "k":[ "# #", "##", "#", "##", "# #"], "l":[ "#", "#", "#", "#", "###"], "m":[ "# #", "###", "###", "# #", "# #"], "n":[ "###", "# #", "# #", "# #", "# #"], "o":[ "###", "# #", "# #", "# #", "###"], "p":[ "###", "# #", "###", "#", "#"], "q":[ "###", "# #", "###", "  #", "  #"], "r":[ "###", "# #", "##", "# #", "# #"], "s":[ "###", "#", "###", "  #", "###"], "t":[ "###", " #", " #", " #", " #"], "u":[ "# #", "# #", "# #", "# #", "###"], "v":[ "# #", "# #", "# #", "# #", " #"], "w":[ "# #", "# #", "# #", "###", "###"], "x":[ "# #", " #", " #", " #", "# #"], "y":[ "# #", "# #", "###", "  #", "###"], "z":[ "###", "  #", " #", "#", "###"], " ":[ " "], "1":[ " #", "##", " #", " #", "###"], "2":[ "###", "  #", "###", "#", "###"], "3":[ "###", "  #", "###", "  #", "###"], "4":[ "#", "#", "# #", "###", "  #"], "5":[ "###", "#", "###", "  #", "###"], "6":[ "###", "#", "###", "# #", "###"], "7":[ "###", "  # ", " #", " #", "#"], "8":[ "###", "# #", "###", "# #", "###"], "9":[ "###", "# #", "###", "  #", "###"], "0":[ "###", "# #", "# #", "# #", "###"], "!":[ " # ", " # ", " # ", "   ", " # "], "?":[ "###", "  #", " ##", "   ", " # "], ".":[ "   ", "   ", "   ", "   ", " # "], "]":[ "   ", "   ", "   ", "  #", " # "], "/":[ "  #", "  #", " # ", "# ", "# "], ":":[ "   ", " # ", "   ", " # ", "   "], "@":[ "###", "# #", "## ", "#  ", "###"], "'":[ " # ", " # ", "   ", "   ", "   "], "#":[ " # ", "###", " # ", "###", " # "], "-":[ "  ", "  ","###","   ","   "] }
-# letters stolen from here: http://www.stuffaboutcode.com/2013/08/raspberry-pi-minecraft-twitter.html
-
-def print_letters(text):
-    bigletters = []
-    for i in text:
-        bigletters.append(letters.get(i.lower(),letters[' ']))
-    output = ['']*5
-    for i in range(5):
-        for j in bigletters:
-            temp = ' '
-            try:
-                temp = j[i]
-            except:
-                pass
-            temp += ' '*(5-len(temp))
-            temp = temp.replace(' ',' ')
-            temp = temp.replace('#','@')
-            output[i] += temp
-    return '\n'.join(output)
-import sys, termios, tty, os, time
-
-def getch():
-    fd = sys.stdin.fileno()
-    old_settings = termios.tcgetattr(fd)
-    try:
-        tty.setraw(sys.stdin.fileno())
-        ch = sys.stdin.read(1)
-
-    finally:
-        termios.tcsetattr(fd, termios.TCSADRAIN, old_settings)
-    return ch
-
-button_delay = 0.2
-
-kegman = kegman_conf()
-kegman.conf['tuneGernby'] = "1"
-#kegman.write_config(kegman.conf)
-param = [ "accelerationMode", "Kp", "Ki", "Kf", "steerRatio", "sR_boost", "sR_BP0", \
-         "sR_BP1", "sR_time", "slowOnCurves", \
-         "1barBP0", "1barBP1", "1barMax", "2barBP0", "2barBP1", \
-         "2barMax", "3barBP0", "3barBP1", "3barMax", \
-         "1barHwy", "2barHwy", "3barHwy"]
-
-j = 0
-while True:
-  print ("")
-  print (print_letters(param[j][0:9]))
-  print ("")
-  print (print_letters(kegman.conf[param[j]]))
-  print ("")
-  print ("1,3,5,7,r to incr 0.1,0.05,0.01,0.001,0.00001")
-  print ("a,d,g,j,v to decr 0.1,0.05,0.01,0.001,0.00001")
-  print ("0 / L / P to make the value 0 / 1 / 2")
-  print ("press SPACE / m for next /prev parameter")
-  print ("press z to quit")
-
-  char  = getch()
-  write_json = False
-  if (char == "v"):
-    kegman.conf[param[j]] = str(round((float(kegman.conf[param[j]]) - 0.00001),5))
-    write_json = True
-
-  if (char == "r"):
-    kegman.conf[param[j]] = str(round((float(kegman.conf[param[j]]) + 0.00001),5))
-    write_json = True
-
-  if (char == "7"):
-    kegman.conf[param[j]] = str(round((float(kegman.conf[param[j]]) + 0.001),5))
-    write_json = True
-
-  if (char == "5"):
-    kegman.conf[param[j]] = str(round((float(kegman.conf[param[j]]) + 0.01),5))
-    write_json = True
-
-  elif (char == "3"):
-    kegman.conf[param[j]] = str(round((float(kegman.conf[param[j]]) + 0.05),5))
-    write_json = True
-
-  elif (char == "1"):
-    kegman.conf[param[j]] = str(round((float(kegman.conf[param[j]]) + 0.1),5))
-    write_json = True
-
-  elif (char == "j"):
-    kegman.conf[param[j]] = str(round((float(kegman.conf[param[j]]) - 0.001),5))
-    write_json = True
-
-  elif (char == "g"):
-    kegman.conf[param[j]] = str(round((float(kegman.conf[param[j]]) - 0.01),5))
-    write_json = True
-
-  elif (char == "d"):
-    kegman.conf[param[j]] = str(round((float(kegman.conf[param[j]]) - 0.05),5))
-    write_json = True
-
-  elif (char == "a"):
-    kegman.conf[param[j]] = str(round((float(kegman.conf[param[j]]) - 0.1),5))
-    write_json = True
-
-  elif (char == "0"):
-    kegman.conf[param[j]] = "0"
-    write_json = True
-
-  elif (char == "l"):
-    kegman.conf[param[j]] = "1"
-    write_json = True
-
-  elif (char == "p"):
-    kegman.conf[param[j]] = "2"
-    write_json = True
-
-  elif (char == " "):
-    if j < len(param) - 1:
-      j = j + 1
-    else:
-      j = 0
-
-  elif (char == "m"):
-    if j > 0:
-      j = j - 1
-    else:
-      j = len(param) - 1
-
-  elif (char == "z"):
-    process.kill()
-    break
-
-
-  if float(kegman.conf['tuneGernby']) != 1 and float(kegman.conf['tuneGernby']) != 0:
-    kegman.conf['tuneGernby'] = "1"
-
-<<<<<<< HEAD
-  #if float(kegman.conf['Ki']) < 0 and float(kegman.conf['Ki']) != -1:
-    #kegman.conf['Ki'] = "0"
-
-  #if float(kegman.conf['Ki']) > 2:
-
-    #kegman.conf['Ki'] = "2"
-=======
-  if float(kegman.conf['accelerationMode']) != 0 and float(kegman.conf['accelerationMode']) != 1 and float(kegman.conf['accelerationMode'] != "2"):
-    kegman.conf['accelerationMode'] = "1"
-
-  if float(kegman.conf['Ki']) < 0 and float(kegman.conf['Ki']) != -1:
-    kegman.conf['Ki'] = "0"
->>>>>>> 7a2c989c
-
-  #if float(kegman.conf['Kp']) < 0 and float(kegman.conf['Kp']) != -1:
-    #kegman.conf['Kp'] = "0"
-
-  #if float(kegman.conf['Kp']) > 3:
-    #kegman.conf['Kp'] = "3"
-
-<<<<<<< HEAD
-  if kegman.conf['liveParams'] != "1" and kegman.conf['liveParams'] != "0":
-    kegman.conf['liveParams'] = "1"
-
-  if float(kegman.conf['steerRatio']) < 1 and float(kegman.conf['steerRatio']) != -1:
-    kegman.conf['steerRatio'] = "1"
-
-  if float(kegman.conf['steerRateCost']) < 0.01 and float(kegman.conf['steerRateCost']) != -1:
-    kegman.conf['steerRateCost'] = "0.01"
-
-  if float(kegman.conf['deadzone']) < 0:
-    kegman.conf['deadzone'] = "0"
-
-=======
-  if float(kegman.conf['Kp']) > 3:
-    kegman.conf['Kp'] = "3"
-    
-  #if kegman.conf['liveParams'] != "1" and kegman.conf['liveParams'] != "0":
-  #  kegman.conf['liveParams'] = "1"
-    
-  if float(kegman.conf['steerRatio']) < 1 and float(kegman.conf['steerRatio']) != -1:
-    kegman.conf['steerRatio'] = "1"
-    
-  #if float(kegman.conf['steerRateCost']) < 0.01 and float(kegman.conf['steerRateCost']) != -1:
-  #  kegman.conf['steerRateCost'] = "0.01"
-    
-  #if float(kegman.conf['deadzone']) < 0:
-  #  kegman.conf['deadzone'] = "0"
-    
->>>>>>> 7a2c989c
-  if float(kegman.conf['1barBP0']) < -0.5:
-    kegman.conf['1barBP0'] = "-0.5"
-
-  if float(kegman.conf['1barBP0']) > 0.5:
-    kegman.conf['1barBP0'] = "0.5"
-
-  if float(kegman.conf['1barBP1']) < 0.5:
-    kegman.conf['1barBP1'] = "0.5"
-
-  if float(kegman.conf['1barBP1']) > 8:
-    kegman.conf['1barBP1'] = "8"
-
-  if float(kegman.conf['1barMax']) < 0.9:
-    kegman.conf['1barMax'] = "0.9"
-
-  if float(kegman.conf['1barMax']) > 2.5:
-    kegman.conf['1barMax'] = "2.5"
-
-  if float(kegman.conf['2barBP0']) < -0.5:
-    kegman.conf['2barBP0'] = "-0.5"
-
-  if float(kegman.conf['2barBP0']) > 0.5:
-    kegman.conf['2barBP0'] = "0.5"
-
-  if float(kegman.conf['2barBP1']) < 0.5:
-    kegman.conf['2barBP1'] = "0.5"
-
-  if float(kegman.conf['2barBP1']) > 8:
-    kegman.conf['2barBP1'] = "8"
-
-  if float(kegman.conf['2barMax']) < 1.3:
-    kegman.conf['2barMax'] = "1.3"
-
-  if float(kegman.conf['2barMax']) > 2.5:
-    kegman.conf['2barMax'] = "2.5"
-
-  if float(kegman.conf['3barBP0']) < -0.5:
-    kegman.conf['3barBP0'] = "-0.5"
-
-  if float(kegman.conf['3barBP0']) > 0.5:
-    kegman.conf['3barBP0'] = "0.5"
-
-  if float(kegman.conf['3barBP1']) < 0.5:
-    kegman.conf['3barBP1'] = "0.5"
-
-  if float(kegman.conf['3barBP1']) > 8:
-    kegman.conf['3barBP1'] = "8"
-
-  if float(kegman.conf['3barMax']) < 1.8:
-    kegman.conf['3barMax'] = "1.8"
-
-  if float(kegman.conf['3barMax']) > 2.5:
-    kegman.conf['3barMax'] = "2.5"
-
-  if float(kegman.conf['1barHwy']) < 0:
-    kegman.conf['1barHwy'] = "0"
-
-  if float(kegman.conf['2barHwy']) < 0:
-    kegman.conf['2barHwy'] = "0"
-
-  if float(kegman.conf['3barHwy']) < 0:
-    kegman.conf['3barHwy'] = "0"
-
-  if float(kegman.conf['1barHwy']) > 2:
-    kegman.conf['1barHwy'] = "2"
-
-  if float(kegman.conf['2barHwy']) > 2:
-    kegman.conf['2barHwy'] = "2"
-
-  if float(kegman.conf['3barHwy']) > 2:
-    kegman.conf['3barHwy'] = "2"
-
-  if float(kegman.conf['Kf']) > 0.01:
-    kegman.conf['Kf'] = "0.01"
-
-  if float(kegman.conf['Kf']) < 0:
-    kegman.conf['Kf'] = "0"
-
-  if float(kegman.conf['sR_boost']) < 0:
-    kegman.conf['sR_boost'] = "0"
-
-  if float(kegman.conf['sR_BP0']) < 0:
-    kegman.conf['sR_BP0'] = "0"
-
-  if float(kegman.conf['sR_BP1']) < 0:
-    kegman.conf['sR_BP1'] = "0"
-
-  if float(kegman.conf['sR_time']) < 1:
-    kegman.conf['sR_time'] = "1"
-
-  #if float(kegman.conf['Kf']) < 0.00001:
-  kegman.conf['Kf'] = str("{:.5f}".format(float(kegman.conf['Kf'])))
-
-  if float(kegman.conf['slowOnCurves']) > 0.00001:
-    kegman.conf['slowOnCurves'] = "1"
-
-  if float(kegman.conf['slowOnCurves']) <= 0.99999:
-    kegman.conf['slowOnCurves'] = "0"
-
-
-  if write_json:
-    kegman.write_config(kegman.conf)
-
-  time.sleep(button_delay)
-
-else:
-  process.kill()
+from selfdrive.kegman_conf import kegman_conf
+import subprocess
+import os
+BASEDIR = os.path.abspath(os.path.join(os.path.dirname(os.path.realpath(__file__)), "../"))
+
+letters = { "a":[ "###", "# #", "###", "# #", "# #"], "b":[ "###", "# #", "###", "# #", "###"], "c":[ "###", "#", "#", "#", "###"], "d":[ "##", "# #", "# #", "# #", "##"], "e":[ "###", "#", "###", "#", "###"], "f":[ "###", "#", "###", "#", "#"], "g":[ "###", "# #", "###", "  #", "###"], "h":[ "# #", "# #", "###", "# #", "# #"], "i":[ "###", " #", " #", " #", "###"], "j":[ "###", " #", " #", " #", "##"], "k":[ "# #", "##", "#", "##", "# #"], "l":[ "#", "#", "#", "#", "###"], "m":[ "# #", "###", "###", "# #", "# #"], "n":[ "###", "# #", "# #", "# #", "# #"], "o":[ "###", "# #", "# #", "# #", "###"], "p":[ "###", "# #", "###", "#", "#"], "q":[ "###", "# #", "###", "  #", "  #"], "r":[ "###", "# #", "##", "# #", "# #"], "s":[ "###", "#", "###", "  #", "###"], "t":[ "###", " #", " #", " #", " #"], "u":[ "# #", "# #", "# #", "# #", "###"], "v":[ "# #", "# #", "# #", "# #", " #"], "w":[ "# #", "# #", "# #", "###", "###"], "x":[ "# #", " #", " #", " #", "# #"], "y":[ "# #", "# #", "###", "  #", "###"], "z":[ "###", "  #", " #", "#", "###"], " ":[ " "], "1":[ " #", "##", " #", " #", "###"], "2":[ "###", "  #", "###", "#", "###"], "3":[ "###", "  #", "###", "  #", "###"], "4":[ "#", "#", "# #", "###", "  #"], "5":[ "###", "#", "###", "  #", "###"], "6":[ "###", "#", "###", "# #", "###"], "7":[ "###", "  # ", " #", " #", "#"], "8":[ "###", "# #", "###", "# #", "###"], "9":[ "###", "# #", "###", "  #", "###"], "0":[ "###", "# #", "# #", "# #", "###"], "!":[ " # ", " # ", " # ", "   ", " # "], "?":[ "###", "  #", " ##", "   ", " # "], ".":[ "   ", "   ", "   ", "   ", " # "], "]":[ "   ", "   ", "   ", "  #", " # "], "/":[ "  #", "  #", " # ", "# ", "# "], ":":[ "   ", " # ", "   ", " # ", "   "], "@":[ "###", "# #", "## ", "#  ", "###"], "'":[ " # ", " # ", "   ", "   ", "   "], "#":[ " # ", "###", " # ", "###", " # "], "-":[ "  ", "  ","###","   ","   "] }
+# letters stolen from here: http://www.stuffaboutcode.com/2013/08/raspberry-pi-minecraft-twitter.html
+
+def print_letters(text):
+    bigletters = []
+    for i in text:
+        bigletters.append(letters.get(i.lower(),letters[' ']))
+    output = ['']*5
+    for i in range(5):
+        for j in bigletters:
+            temp = ' '
+            try:
+                temp = j[i]
+            except:
+                pass
+            temp += ' '*(5-len(temp))
+            temp = temp.replace(' ',' ')
+            temp = temp.replace('#','@')
+            output[i] += temp
+    return '\n'.join(output)
+import sys, termios, tty, os, time
+
+def getch():
+    fd = sys.stdin.fileno()
+    old_settings = termios.tcgetattr(fd)
+    try:
+        tty.setraw(sys.stdin.fileno())
+        ch = sys.stdin.read(1)
+
+    finally:
+        termios.tcsetattr(fd, termios.TCSADRAIN, old_settings)
+    return ch
+
+button_delay = 0.2
+
+kegman = kegman_conf()
+kegman.conf['tuneGernby'] = "1"
+#kegman.write_config(kegman.conf)
+param = [ "accelerationMode", "Kp", "Ki", "Kf", "steerRatio", "sR_boost", "sR_BP0", \
+         "sR_BP1", "sR_time", "slowOnCurves", \
+         "1barBP0", "1barBP1", "1barMax", "2barBP0", "2barBP1", \
+         "2barMax", "3barBP0", "3barBP1", "3barMax", \
+         "1barHwy", "2barHwy", "3barHwy"]
+
+j = 0
+while True:
+  print ("")
+  print (print_letters(param[j][0:9]))
+  print ("")
+  print (print_letters(kegman.conf[param[j]]))
+  print ("")
+  print ("1,3,5,7,r to incr 0.1,0.05,0.01,0.001,0.00001")
+  print ("a,d,g,j,v to decr 0.1,0.05,0.01,0.001,0.00001")
+  print ("0 / L / P to make the value 0 / 1 / 2")
+  print ("press SPACE / m for next /prev parameter")
+  print ("press z to quit")
+
+  char  = getch()
+  write_json = False
+  if (char == "v"):
+    kegman.conf[param[j]] = str(round((float(kegman.conf[param[j]]) - 0.00001),5))
+    write_json = True
+
+  if (char == "r"):
+    kegman.conf[param[j]] = str(round((float(kegman.conf[param[j]]) + 0.00001),5))
+    write_json = True
+
+  if (char == "7"):
+    kegman.conf[param[j]] = str(round((float(kegman.conf[param[j]]) + 0.001),5))
+    write_json = True
+
+  if (char == "5"):
+    kegman.conf[param[j]] = str(round((float(kegman.conf[param[j]]) + 0.01),5))
+    write_json = True
+
+  elif (char == "3"):
+    kegman.conf[param[j]] = str(round((float(kegman.conf[param[j]]) + 0.05),5))
+    write_json = True
+
+  elif (char == "1"):
+    kegman.conf[param[j]] = str(round((float(kegman.conf[param[j]]) + 0.1),5))
+    write_json = True
+
+  elif (char == "j"):
+    kegman.conf[param[j]] = str(round((float(kegman.conf[param[j]]) - 0.001),5))
+    write_json = True
+
+  elif (char == "g"):
+    kegman.conf[param[j]] = str(round((float(kegman.conf[param[j]]) - 0.01),5))
+    write_json = True
+
+  elif (char == "d"):
+    kegman.conf[param[j]] = str(round((float(kegman.conf[param[j]]) - 0.05),5))
+    write_json = True
+
+  elif (char == "a"):
+    kegman.conf[param[j]] = str(round((float(kegman.conf[param[j]]) - 0.1),5))
+    write_json = True
+
+  elif (char == "0"):
+    kegman.conf[param[j]] = "0"
+    write_json = True
+
+  elif (char == "l"):
+    kegman.conf[param[j]] = "1"
+    write_json = True
+
+  elif (char == "p"):
+    kegman.conf[param[j]] = "2"
+    write_json = True
+
+  elif (char == " "):
+    if j < len(param) - 1:
+      j = j + 1
+    else:
+      j = 0
+
+  elif (char == "m"):
+    if j > 0:
+      j = j - 1
+    else:
+      j = len(param) - 1
+
+  elif (char == "z"):
+    process.kill()
+    break
+
+
+  if float(kegman.conf['tuneGernby']) != 1 and float(kegman.conf['tuneGernby']) != 0:
+    kegman.conf['tuneGernby'] = "1"
+
+  if float(kegman.conf['accelerationMode']) != 0 and float(kegman.conf['accelerationMode']) != 1 and float(kegman.conf['accelerationMode'] != "2"):
+    kegman.conf['accelerationMode'] = "1"
+
+  if float(kegman.conf['Ki']) < 0 and float(kegman.conf['Ki']) != -1:
+    kegman.conf['Ki'] = "0"
+
+  #if float(kegman.conf['Kp']) < 0 and float(kegman.conf['Kp']) != -1:
+    #kegman.conf['Kp'] = "0"
+
+  #if float(kegman.conf['Kp']) > 3:
+    #kegman.conf['Kp'] = "3"
+
+  if float(kegman.conf['Kp']) > 3:
+    kegman.conf['Kp'] = "3"
+
+  #if kegman.conf['liveParams'] != "1" and kegman.conf['liveParams'] != "0":
+  #  kegman.conf['liveParams'] = "1"
+
+  if float(kegman.conf['steerRatio']) < 1 and float(kegman.conf['steerRatio']) != -1:
+    kegman.conf['steerRatio'] = "1"
+
+  #if float(kegman.conf['steerRateCost']) < 0.01 and float(kegman.conf['steerRateCost']) != -1:
+  #  kegman.conf['steerRateCost'] = "0.01"
+
+  #if float(kegman.conf['deadzone']) < 0:
+  #  kegman.conf['deadzone'] = "0"
+
+  if float(kegman.conf['1barBP0']) < -0.5:
+    kegman.conf['1barBP0'] = "-0.5"
+
+  if float(kegman.conf['1barBP0']) > 0.5:
+    kegman.conf['1barBP0'] = "0.5"
+
+  if float(kegman.conf['1barBP1']) < 0.5:
+    kegman.conf['1barBP1'] = "0.5"
+
+  if float(kegman.conf['1barBP1']) > 8:
+    kegman.conf['1barBP1'] = "8"
+
+  if float(kegman.conf['1barMax']) < 0.9:
+    kegman.conf['1barMax'] = "0.9"
+
+  if float(kegman.conf['1barMax']) > 2.5:
+    kegman.conf['1barMax'] = "2.5"
+
+  if float(kegman.conf['2barBP0']) < -0.5:
+    kegman.conf['2barBP0'] = "-0.5"
+
+  if float(kegman.conf['2barBP0']) > 0.5:
+    kegman.conf['2barBP0'] = "0.5"
+
+  if float(kegman.conf['2barBP1']) < 0.5:
+    kegman.conf['2barBP1'] = "0.5"
+
+  if float(kegman.conf['2barBP1']) > 8:
+    kegman.conf['2barBP1'] = "8"
+
+  if float(kegman.conf['2barMax']) < 1.3:
+    kegman.conf['2barMax'] = "1.3"
+
+  if float(kegman.conf['2barMax']) > 2.5:
+    kegman.conf['2barMax'] = "2.5"
+
+  if float(kegman.conf['3barBP0']) < -0.5:
+    kegman.conf['3barBP0'] = "-0.5"
+
+  if float(kegman.conf['3barBP0']) > 0.5:
+    kegman.conf['3barBP0'] = "0.5"
+
+  if float(kegman.conf['3barBP1']) < 0.5:
+    kegman.conf['3barBP1'] = "0.5"
+
+  if float(kegman.conf['3barBP1']) > 8:
+    kegman.conf['3barBP1'] = "8"
+
+  if float(kegman.conf['3barMax']) < 1.8:
+    kegman.conf['3barMax'] = "1.8"
+
+  if float(kegman.conf['3barMax']) > 2.5:
+    kegman.conf['3barMax'] = "2.5"
+
+  if float(kegman.conf['1barHwy']) < 0:
+    kegman.conf['1barHwy'] = "0"
+
+  if float(kegman.conf['2barHwy']) < 0:
+    kegman.conf['2barHwy'] = "0"
+
+  if float(kegman.conf['3barHwy']) < 0:
+    kegman.conf['3barHwy'] = "0"
+
+  if float(kegman.conf['1barHwy']) > 2:
+    kegman.conf['1barHwy'] = "2"
+
+  if float(kegman.conf['2barHwy']) > 2:
+    kegman.conf['2barHwy'] = "2"
+
+  if float(kegman.conf['3barHwy']) > 2:
+    kegman.conf['3barHwy'] = "2"
+
+  if float(kegman.conf['Kf']) > 0.01:
+    kegman.conf['Kf'] = "0.01"
+
+  if float(kegman.conf['Kf']) < 0:
+    kegman.conf['Kf'] = "0"
+
+  if float(kegman.conf['sR_boost']) < 0:
+    kegman.conf['sR_boost'] = "0"
+
+  if float(kegman.conf['sR_BP0']) < 0:
+    kegman.conf['sR_BP0'] = "0"
+
+  if float(kegman.conf['sR_BP1']) < 0:
+    kegman.conf['sR_BP1'] = "0"
+
+  if float(kegman.conf['sR_time']) < 1:
+    kegman.conf['sR_time'] = "1"
+
+  #if float(kegman.conf['Kf']) < 0.00001:
+  kegman.conf['Kf'] = str("{:.5f}".format(float(kegman.conf['Kf'])))
+
+  if float(kegman.conf['slowOnCurves']) > 0.00001:
+    kegman.conf['slowOnCurves'] = "1"
+
+  if float(kegman.conf['slowOnCurves']) <= 0.99999:
+    kegman.conf['slowOnCurves'] = "0"
+
+
+  if write_json:
+    kegman.write_config(kegman.conf)
+
+  time.sleep(button_delay)
+
+else:
+  process.kill()