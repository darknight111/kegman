import os
import math
from common.realtime import sec_since_boot, DT_MDL
from selfdrive.swaglog import cloudlog
from selfdrive.controls.lib.lateral_mpc import libmpc_py
from selfdrive.controls.lib.drive_helpers import MPC_COST_LAT
from selfdrive.controls.lib.lane_planner import LanePlanner
from selfdrive.kegman_conf import kegman_conf
from common.numpy_fast import interp
import cereal.messaging as messaging
from cereal import log
from selfdrive.config import Conversions as CV

LaneChangeState = log.PathPlan.LaneChangeState
LaneChangeDirection = log.PathPlan.LaneChangeDirection

LOG_MPC = os.environ.get('LOG_MPC', True)

LANE_CHANGE_SPEED_MIN = 30 * CV.MPH_TO_MS
LANE_CHANGE_TIME_MAX = 10.

DESIRES = {
  LaneChangeDirection.none: {
    LaneChangeState.off: log.PathPlan.Desire.none,
    LaneChangeState.preLaneChange: log.PathPlan.Desire.none,
    LaneChangeState.laneChangeStarting: log.PathPlan.Desire.none,
    LaneChangeState.laneChangeFinishing: log.PathPlan.Desire.none,
  },
  LaneChangeDirection.left: {
    LaneChangeState.off: log.PathPlan.Desire.none,
    LaneChangeState.preLaneChange: log.PathPlan.Desire.none,
    LaneChangeState.laneChangeStarting: log.PathPlan.Desire.laneChangeLeft,
    LaneChangeState.laneChangeFinishing: log.PathPlan.Desire.laneChangeLeft,
  },
  LaneChangeDirection.right: {
    LaneChangeState.off: log.PathPlan.Desire.none,
    LaneChangeState.preLaneChange: log.PathPlan.Desire.none,
    LaneChangeState.laneChangeStarting: log.PathPlan.Desire.laneChangeRight,
    LaneChangeState.laneChangeFinishing: log.PathPlan.Desire.laneChangeRight,
  },
}


def calc_states_after_delay(states, v_ego, steer_angle, curvature_factor, steer_ratio, delay):
  states[0].x = v_ego * delay
  states[0].psi = v_ego * curvature_factor * math.radians(steer_angle) / steer_ratio * delay
  return states


class PathPlanner():
  def __init__(self, CP):
    self.LP = LanePlanner()

    self.last_cloudlog_t = 0
    self.steer_rate_cost = CP.steerRateCost

    self.setup_mpc()
    self.solution_invalid_cnt = 0
    self.path_offset_i = 0.0

    self.mpc_frame = 0
    self.sR_delay_counter = 0
    self.steerRatio_new = 0.0
    self.sR_time = 1

    kegman = kegman_conf(CP)
    if kegman.conf['steerRatio'] == "-1":
      self.steerRatio = CP.steerRatio
    else:
      self.steerRatio = float(kegman.conf['steerRatio'])

    if kegman.conf['steerRateCost'] == "-1":
      self.steerRateCost = CP.steerRateCost
    else:
      self.steerRateCost = float(kegman.conf['steerRateCost'])

    self.sR = [float(kegman.conf['steerRatio']), (float(kegman.conf['steerRatio']) + float(kegman.conf['sR_boost']))]
    self.sRBP = [float(kegman.conf['sR_BP0']), float(kegman.conf['sR_BP1'])]

    self.steerRateCost_prev = self.steerRateCost
    self.setup_mpc()

    self.alc_nudge_less = bool(int(kegman.conf['ALCnudgeLess']))
    self.alc_min_speed = float(kegman.conf['ALCminSpeed'])
    self.alc_timer = float(kegman.conf['ALCtimer'])

    self.lane_change_state = LaneChangeState.off
    self.lane_change_timer = 0.0
    self.lane_change_ll_prob = 1.0
    self.prev_one_blinker = False



  def setup_mpc(self):
    self.libmpc = libmpc_py.libmpc
    self.libmpc.init(MPC_COST_LAT.PATH, MPC_COST_LAT.LANE, MPC_COST_LAT.HEADING, self.steer_rate_cost)

    self.mpc_solution = libmpc_py.ffi.new("log_t *")
    self.cur_state = libmpc_py.ffi.new("state_t *")
    self.cur_state[0].x = 0.0
    self.cur_state[0].y = 0.0
    self.cur_state[0].psi = 0.0
    self.cur_state[0].delta = 0.0

    self.angle_steers_des = 0.0
    self.angle_steers_des_mpc = 0.0
    self.angle_steers_des_prev = 0.0
    self.angle_steers_des_time = 0.0


  def update(self, sm, pm, CP, VM):

    v_ego = sm['carState'].vEgo
    angle_steers = sm['carState'].steeringAngle
    active = sm['controlsState'].active

    angle_offset = sm['liveParameters'].angleOffset

    # Run MPC
    self.angle_steers_des_prev = self.angle_steers_des_mpc

    # Update vehicle model
    x = max(sm['liveParameters'].stiffnessFactor, 0.1)
    sr = max(sm['liveParameters'].steerRatio, 0.1)
    VM.update_params(x, sr)

    curvature_factor = VM.curvature_factor(v_ego)

    # Get steerRatio and steerRateCost from kegman.json every x seconds
    self.mpc_frame += 1
    if self.mpc_frame % 500 == 0:
      # live tuning through /data/openpilot/tune.py overrides interface.py settings
      kegman = kegman_conf()
      if kegman.conf['tuneGernby'] == "1":
        self.steerRateCost = float(kegman.conf['steerRateCost'])
        if self.steerRateCost != self.steerRateCost_prev:
          self.setup_mpc()
          self.steerRateCost_prev = self.steerRateCost

        self.sR = [float(kegman.conf['steerRatio']), (float(kegman.conf['steerRatio']) + float(kegman.conf['sR_boost']))]
        self.sRBP = [float(kegman.conf['sR_BP0']), float(kegman.conf['sR_BP1'])]
        self.sR_time = int(float(kegman.conf['sR_time'])) * 100

      self.mpc_frame = 0

    if v_ego > 11.111:
      # boost steerRatio by boost amount if desired steer angle is high
      self.steerRatio_new = interp(abs(angle_steers), self.sRBP, self.sR)

      self.sR_delay_counter += 1
      if self.sR_delay_counter % self.sR_time != 0:
        if self.steerRatio_new > self.steerRatio:
          self.steerRatio = self.steerRatio_new
      else:
        self.steerRatio = self.steerRatio_new
        self.sR_delay_counter = 0
    else:
      self.steerRatio = self.sR[0]
<<<<<<< HEAD

    print("steerRatio = ", self.steerRatio)
=======
      
    #print("steerRatio = ", self.steerRatio)
>>>>>>> 7a2c989c

    self.LP.parse_model(sm['model'])

    # Lane change logic
    lane_change_direction = LaneChangeDirection.none
    one_blinker = sm['carState'].leftBlinker != sm['carState'].rightBlinker

    if not active or self.lane_change_timer > 10.0:
      self.lane_change_state = LaneChangeState.off
      self.pre_lane_change_timer = 0.0
    else:
      if sm['carState'].leftBlinker:
        lane_change_direction = LaneChangeDirection.left
        self.pre_lane_change_timer += DT_MDL
      elif sm['carState'].rightBlinker:
        lane_change_direction = LaneChangeDirection.right
        self.pre_lane_change_timer += DT_MDL
      else:
        self.pre_lane_change_timer = 0.0

      if self.alc_nudge_less and self.pre_lane_change_timer > self.alc_timer:
        torque_applied = True
      else:
        if lane_change_direction == LaneChangeDirection.left:
          torque_applied = sm['carState'].steeringTorque > 0 and sm['carState'].steeringPressed
        else:
          torque_applied = sm['carState'].steeringTorque < 0 and sm['carState'].steeringPressed


      blindspot_detected = ((sm['carState'].leftBlindspot and self.lane_change_direction == LaneChangeDirection.left) or
                            (sm['carState'].rightBlindspot and self.lane_change_direction == LaneChangeDirection.right))

      lane_change_prob = self.LP.l_lane_change_prob + self.LP.r_lane_change_prob

      if self.lane_change_state == LaneChangeState.off and one_blinker and not self.prev_one_blinker:
        self.lane_change_state = LaneChangeState.preLaneChange
        self.lane_change_ll_prob = 1.0

      # pre
      elif self.lane_change_state == LaneChangeState.preLaneChange and not one_blinker:
        self.lane_change_state = LaneChangeState.off
      elif self.lane_change_state == LaneChangeState.preLaneChange and torque_applied:
        self.lane_change_state = LaneChangeState.laneChangeStarting

      # starting
      elif self.lane_change_state == LaneChangeState.laneChangeStarting:
        # fade out lanelines over .5s
        self.lane_change_ll_prob = max(self.lane_change_ll_prob - 2*DT_MDL, 0.0)
        # 98% certainty
        if lane_change_prob < 0.02 and self.lane_change_ll_prob < 0.01:
          self.lane_change_state = LaneChangeState.laneChangeFinishing

      # finishing
      elif self.lane_change_state == LaneChangeState.laneChangeFinishing:
        # fade in laneline over 1s
        self.lane_change_ll_prob = min(self.lane_change_ll_prob + DT_MDL, 1.0)
        if one_blinker and self.lane_change_ll_prob > 0.99:
          self.lane_change_state = LaneChangeState.preLaneChange
        elif self.lane_change_ll_prob > 0.99:
          self.lane_change_state = LaneChangeState.off

    if self.lane_change_state in [LaneChangeState.off, LaneChangeState.preLaneChange]:
      self.lane_change_timer = 0.0
    else:
      self.lane_change_timer += DT_MDL

    self.prev_one_blinker = one_blinker

    desire = DESIRES[lane_change_direction][self.lane_change_state]

    # Turn off lanes during lane change
    if desire == log.PathPlan.Desire.laneChangeRight or desire == log.PathPlan.Desire.laneChangeLeft:
      self.LP.l_prob *= self.lane_change_ll_prob
      self.LP.r_prob *= self.lane_change_ll_prob
      self.libmpc.init_weights(MPC_COST_LAT.PATH / 3.0, MPC_COST_LAT.LANE, MPC_COST_LAT.HEADING, self.steer_rate_cost)
    else:
      self.libmpc.init_weights(MPC_COST_LAT.PATH, MPC_COST_LAT.LANE, MPC_COST_LAT.HEADING, self.steer_rate_cost)

    self.LP.update_d_poly(v_ego)


    # TODO: Check for active, override, and saturation
    # if active:
    #   self.path_offset_i += self.LP.d_poly[3] / (60.0 * 20.0)
    #   self.path_offset_i = clip(self.path_offset_i, -0.5,  0.5)
    #   self.LP.d_poly[3] += self.path_offset_i
    # else:
    #   self.path_offset_i = 0.0

    # account for actuation delay
    self.cur_state = calc_states_after_delay(self.cur_state, v_ego, angle_steers - angle_offset, curvature_factor, VM.sR, CP.steerActuatorDelay)

    v_ego_mpc = max(v_ego, 5.0)  # avoid mpc roughness due to low speed
    self.libmpc.run_mpc(self.cur_state, self.mpc_solution,
                        list(self.LP.l_poly), list(self.LP.r_poly), list(self.LP.d_poly),
                        self.LP.l_prob, self.LP.r_prob, curvature_factor, v_ego_mpc, self.LP.lane_width)

    # reset to current steer angle if not active or overriding
    if active:
      delta_desired = self.mpc_solution[0].delta[1]
      rate_desired = math.degrees(self.mpc_solution[0].rate[0] * VM.sR)
    else:
      delta_desired = math.radians(angle_steers - angle_offset) / VM.sR
      rate_desired = 0.0

    self.cur_state[0].delta = delta_desired

    self.angle_steers_des_mpc = float(math.degrees(delta_desired * VM.sR) + angle_offset)

    #  Check for infeasable MPC solution
    mpc_nans = any(math.isnan(x) for x in self.mpc_solution[0].delta)
    t = sec_since_boot()
    if mpc_nans:
      self.libmpc.init(MPC_COST_LAT.PATH, MPC_COST_LAT.LANE, MPC_COST_LAT.HEADING, self.steerRateCost)
      self.cur_state[0].delta = math.radians(angle_steers - angle_offset) / VM.sR

      if t > self.last_cloudlog_t + 5.0:
        self.last_cloudlog_t = t
        cloudlog.warning("Lateral mpc - nan: True")

    if self.mpc_solution[0].cost > 20000. or mpc_nans:   # TODO: find a better way to detect when MPC did not converge
      self.solution_invalid_cnt += 1
    else:
      self.solution_invalid_cnt = 0
    plan_solution_valid = self.solution_invalid_cnt < 2

    plan_send = messaging.new_message('pathPlan')
    plan_send.valid = sm.all_alive_and_valid(service_list=['carState', 'controlsState', 'liveParameters', 'model'])
    plan_send.pathPlan.laneWidth = float(self.LP.lane_width)
    plan_send.pathPlan.dPoly = [float(x) for x in self.LP.d_poly]
    plan_send.pathPlan.lPoly = [float(x) for x in self.LP.l_poly]
    plan_send.pathPlan.lProb = float(self.LP.l_prob)
    plan_send.pathPlan.rPoly = [float(x) for x in self.LP.r_poly]
    plan_send.pathPlan.rProb = float(self.LP.r_prob)

    plan_send.pathPlan.angleSteers = float(self.angle_steers_des_mpc)
    plan_send.pathPlan.rateSteers = float(rate_desired)
    plan_send.pathPlan.angleOffset = float(sm['liveParameters'].angleOffsetAverage)
    plan_send.pathPlan.mpcSolutionValid = bool(plan_solution_valid)
    plan_send.pathPlan.paramsValid = bool(sm['liveParameters'].valid)

    plan_send.pathPlan.desire = desire
    plan_send.pathPlan.laneChangeState = self.lane_change_state
    plan_send.pathPlan.laneChangeDirection = lane_change_direction

    pm.send('pathPlan', plan_send)

    if LOG_MPC:
      dat = messaging.new_message('liveMpc')
      dat.liveMpc.x = list(self.mpc_solution[0].x)
      dat.liveMpc.y = list(self.mpc_solution[0].y)
      dat.liveMpc.psi = list(self.mpc_solution[0].psi)
      dat.liveMpc.delta = list(self.mpc_solution[0].delta)
      dat.liveMpc.cost = self.mpc_solution[0].cost
      pm.send('liveMpc', dat)<|MERGE_RESOLUTION|>--- conflicted
+++ resolved
@@ -156,13 +156,8 @@
         self.sR_delay_counter = 0
     else:
       self.steerRatio = self.sR[0]
-<<<<<<< HEAD
-
-    print("steerRatio = ", self.steerRatio)
-=======
-      
+
     #print("steerRatio = ", self.steerRatio)
->>>>>>> 7a2c989c
 
     self.LP.parse_model(sm['model'])
 
