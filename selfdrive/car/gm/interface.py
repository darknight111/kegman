#!/usr/bin/env python3
from cereal import car
from common.numpy_fast import interp
from selfdrive.config import Conversions as CV
from selfdrive.car.gm.values import CAR, Ecu, ECU_FINGERPRINT, CruiseButtons, \
                                    AccState, FINGERPRINTS
from selfdrive.car import STD_CARGO_KG, scale_rot_inertia, scale_tire_stiffness, is_ecu_disconnected, gen_empty_fingerprint
from selfdrive.car.interfaces import CarInterfaceBase

FOLLOW_AGGRESSION = 0.15 # (Acceleration/Decel aggression) Lower is more aggressive


ButtonType = car.CarState.ButtonEvent.Type
EventName = car.CarEvent.EventName

class CarInterface(CarInterfaceBase):
  @staticmethod
  def compute_gb(accel, speed):
  	# Ripped from compute_gb_honda in Honda's interface.py. Works well off shelf but may need more tuning
    creep_brake = 0.0
    creep_speed = 2.68
    creep_brake_value = 0.10
    if speed < creep_speed:
      creep_brake = (creep_speed - speed) / creep_speed * creep_brake_value
    return float(accel) / 4.8 - creep_brake

  @staticmethod


  def calc_accel_override(a_ego, a_target, v_ego, v_target):

    # normalized max accel. Allowing max accel at low speed causes speed overshoots
    max_accel_bp = [10, 20]    # m/s
    max_accel_v = [0.85, 1.0] # unit of max accel
    max_accel = interp(v_ego, max_accel_bp, max_accel_v)

    # limit the pcm accel cmd if:
    # - v_ego exceeds v_target, or
    # - a_ego exceeds a_target and v_ego is close to v_target

    eA = a_ego - a_target
    valuesA = [1.0, 0.1]
    bpA = [0.3, 1.1]

    eV = v_ego - v_target
    valuesV = [1.0, 0.1]
    bpV = [0.0, 0.5]

    valuesRangeV = [1., 0.]
    bpRangeV = [-1., 0.]

    # only limit if v_ego is close to v_target
    speedLimiter = interp(eV, bpV, valuesV)
    accelLimiter = max(interp(eA, bpA, valuesA), interp(eV, bpRangeV, valuesRangeV))

    # accelOverride is more or less the max throttle allowed to pcm: usually set to a constant
    # unless aTargetMax is very high and then we scale with it; this help in quicker restart

    return float(max(max_accel, a_target / FOLLOW_AGGRESSION)) * min(speedLimiter, accelLimiter)

  @staticmethod
  def get_params(candidate, fingerprint=gen_empty_fingerprint(), has_relay=False, car_fw=None):
    ret = CarInterfaceBase.get_std_params(candidate, fingerprint, has_relay)
    ret.carName = "gm"
    ret.safetyModel = car.CarParams.SafetyModel.gm
    ret.enableCruise = False  # stock cruise control is kept off

    # GM port is a community feature
    # TODO: make a port that uses a car harness and it only intercepts the camera
    ret.communityFeature = True

    # Presence of a camera on the object bus is ok.
    # Have to go to read_only if ASCM is online (ACC-enabled cars),
    # or camera is on powertrain bus (LKA cars without ACC).
    ret.enableCamera = is_ecu_disconnected(fingerprint[0], FINGERPRINTS, ECU_FINGERPRINT, candidate, Ecu.fwdCamera) or has_relay
    ret.openpilotLongitudinalControl = ret.enableCamera
    tire_stiffness_factor = 0.444  # not optimized yet

    # Start with a baseline lateral tuning for all GM vehicles. Override tuning as needed in each model section below.
    ret.minSteerSpeed = 7 * CV.MPH_TO_MS
    ret.lateralTuning.pid.kiBP, ret.lateralTuning.pid.kpBP = [[0.], [0.]]
    ret.lateralTuning.pid.kpV, ret.lateralTuning.pid.kiV = [[0.2], [0.00]]
    ret.lateralTuning.pid.kf = 0.00004   # full torque for 20 deg at 80mph means 0.00007818594
    ret.steerRateCost = 0.5
    ret.steerActuatorDelay = 0.2  # Default delay, not measured yet

    if candidate == CAR.VOLT:
      # supports stop and go, but initial engage must be above 18mph (which include conservatism)
      ret.minEnableSpeed = -1
      ret.mass = 1607. + STD_CARGO_KG
      ret.wheelbase = 2.69
      ret.steerRatio = 15.7
      ret.steerRatioRear = 0.
      ret.centerToFront = ret.wheelbase * 0.4  # wild guess

    elif candidate == CAR.BOLT:
      # initial engage unkown - copied from Volt. Stop and go unknown.
      ret.minEnableSpeed = -1
      ret.mass = 1616. + STD_CARGO_KG
      ret.safetyModel = car.CarParams.SafetyModel.gm
      ret.wheelbase = 2.60096
      ret.steerRatio = 16.8
      ret.steerRatioRear = 0.
      ret.centerToFront = ret.wheelbase * 0.4 # wild guess
      #PID tunning not to prevent oversteer
      ret.lateralTuning.pid.kiBP, ret.lateralTuning.pid.kpBP = [[10., 25.0], [10., 25.0]]
      ret.lateralTuning.pid.kpV, ret.lateralTuning.pid.kiV = [[0.1, 0.12], [0.008, 0.016]]
      ret.lateralTuning.pid.kdBP = [0.]
      ret.lateralTuning.pid.kdV = [0.7]  #corolla from shane fork : 0.725
      ret.lateralTuning.pid.kf = 0.00006
      tire_stiffness_factor = 0.5

    elif candidate == CAR.MALIBU:
      # supports stop and go, but initial engage must be above 18mph (which include conservatism)
      ret.minEnableSpeed = 18 * CV.MPH_TO_MS
      ret.mass = 1496. + STD_CARGO_KG
      ret.wheelbase = 2.83
      ret.steerRatio = 15.8
      ret.steerRatioRear = 0.
      ret.centerToFront = ret.wheelbase * 0.4  # wild guess

    elif candidate == CAR.HOLDEN_ASTRA:
      ret.mass = 1363. + STD_CARGO_KG
      ret.wheelbase = 2.662
      # Remaining parameters copied from Volt for now
      ret.centerToFront = ret.wheelbase * 0.4
      ret.minEnableSpeed = 18 * CV.MPH_TO_MS
      ret.steerRatio = 15.7
      ret.steerRatioRear = 0.

    elif candidate == CAR.ACADIA:
      ret.minEnableSpeed = -1.  # engage speed is decided by pcm
      ret.mass = 4353. * CV.LB_TO_KG + STD_CARGO_KG
      ret.wheelbase = 2.86
      ret.steerRatio = 14.4  # end to end is 13.46
      ret.steerRatioRear = 0.
      ret.centerToFront = ret.wheelbase * 0.4

    elif candidate == CAR.BUICK_REGAL:
      ret.minEnableSpeed = 18 * CV.MPH_TO_MS
      ret.mass = 3779. * CV.LB_TO_KG + STD_CARGO_KG  # (3849+3708)/2
      ret.wheelbase = 2.83  # 111.4 inches in meters
      ret.steerRatio = 14.4  # guess for tourx
      ret.steerRatioRear = 0.
      ret.centerToFront = ret.wheelbase * 0.4  # guess for tourx

    elif candidate == CAR.CADILLAC_ATS:
      ret.minEnableSpeed = 18 * CV.MPH_TO_MS
      ret.mass = 1601. + STD_CARGO_KG
      ret.wheelbase = 2.78
      ret.steerRatio = 15.3
      ret.steerRatioRear = 0.
      ret.centerToFront = ret.wheelbase * 0.49

    # TODO: get actual value, for now starting with reasonable value for
    # civic and scaling by mass and wheelbase
    ret.rotationalInertia = scale_rot_inertia(ret.mass, ret.wheelbase)

    # TODO: start from empirically derived lateral slip stiffness for the civic and scale by
    # mass and CG position, so all cars will have approximately similar dyn behaviors
    ret.tireStiffnessFront, ret.tireStiffnessRear = scale_tire_stiffness(ret.mass, ret.wheelbase, ret.centerToFront,
                                                                         tire_stiffness_factor=tire_stiffness_factor)

    ret.longitudinalTuning.kpBP = [5., 35.]
    ret.longitudinalTuning.kpV = [2.4, 1.5]
    ret.longitudinalTuning.kiBP = [0.]
    ret.longitudinalTuning.kiV = [0.36]

    ret.stoppingControl = True
    ret.startAccel = 0.8

    ret.steerLimitTimer = 0.4
    ret.radarTimeStep = 0.0667  # GM radar runs at 15Hz instead of standard 20Hz

    return ret

  # returns a car.CarState
  def update(self, c, can_strings):
    self.cp.update_strings(can_strings)

    ret = self.CS.update(self.cp)

    ret.cruiseState.enabled = self.CS.main_on

    ret.readdistancelines = self.CS.follow_level

    ret.canValid = self.cp.can_valid
    ret.steeringRateLimited = self.CC.steer_rate_limited if self.CC is not None else False

    ret.engineRPM = self.CS.engineRPM

    buttonEvents = []

    if self.CS.main_on:
      if self.CS.cruise_buttons != self.CS.prev_cruise_buttons and self.CS.prev_cruise_buttons != CruiseButtons.INIT:
        be = car.CarState.ButtonEvent.new_message()
        be.type = ButtonType.unknown
        if self.CS.cruise_buttons != CruiseButtons.UNPRESS:
          be.pressed = True
          but = self.CS.cruise_buttons
        else:
          be.pressed = False
          but = self.CS.prev_cruise_buttons

        if but == CruiseButtons.RES_ACCEL:
          be.type = ButtonType.accelCruise
        elif but == CruiseButtons.DECEL_SET:
          be.type = ButtonType.decelCruise
        elif but == CruiseButtons.CANCEL:
          be.type = ButtonType.cancel
        elif but == CruiseButtons.MAIN:
          be.type = ButtonType.altButton3

        buttonEvents.append(be)

    ret.buttonEvents = buttonEvents

    if self.CS.distance_button and self.CS.distance_button != self.CS.prev_distance_button:
       self.CS.follow_level -= 1
       if self.CS.follow_level < 1:
         self.CS.follow_level = 3

    events = self.create_common_events(ret)

    if ret.vEgo < self.CP.minEnableSpeed:
      events.add(EventName.belowEngageSpeed)
    if self.CS.park_brake:
      events.add(EventName.parkBrake)
    if ret.vEgo < self.CP.minSteerSpeed:
      events.add(car.CarEvent.EventName.belowSteerSpeed)

    # handle button presses
    for b in ret.buttonEvents:
<<<<<<< HEAD
        #if b.type == ButtonType.accelCruise and not b.pressed:
         # self.CS.stock_cruise = True
        if b.type == ButtonType.decelCruise and not b.pressed:
          if not self.CS.stock_cruise_prev and (ret.vEgo > 45 * CV.KPH_TO_MS):
            self.CS.stock_cruise = True
        elif b.type == ButtonType.cancel and b.pressed:
          self.CS.stock_cruise = False

    if self.CS.stock_cruise_prev and self.CS.regen_pressed:
      self.CS.stock_cruise = False

    if not self.CS.main_on:
      self.CS.stock_cruise = False
=======
      # do enable on both accel and decel buttons
      if b.type in [ButtonType.accelCruise, ButtonType.decelCruise] and not b.pressed:
        events.add(EventName.buttonEnable)
      # do disable on button down
      #if b.type == ButtonType.cancel and b.pressed:
        #events.add(EventName.buttonCancel)
>>>>>>> 3973c5e7

    ret.events = events.to_msg()

    self.CS.stock_cruise_prev = self.CS.stock_cruise

    # copy back carState packet to CS
    self.CS.out = ret.as_reader()

    return self.CS.out

  def apply(self, c):
    hud_v_cruise = c.hudControl.setSpeed
    if hud_v_cruise > 70:
      hud_v_cruise = 0

    # For Openpilot, "enabled" includes pre-enable.

    can_sends = self.CC.update(c.enabled, self.CS, self.frame,
                               c.actuators,
                               hud_v_cruise, c.hudControl.lanesVisible,
                               c.hudControl.leadVisible, c.hudControl.visualAlert)

    self.frame += 1
    return can_sends<|MERGE_RESOLUTION|>--- conflicted
+++ resolved
@@ -231,7 +231,6 @@
 
     # handle button presses
     for b in ret.buttonEvents:
-<<<<<<< HEAD
         #if b.type == ButtonType.accelCruise and not b.pressed:
          # self.CS.stock_cruise = True
         if b.type == ButtonType.decelCruise and not b.pressed:
@@ -245,14 +244,6 @@
 
     if not self.CS.main_on:
       self.CS.stock_cruise = False
-=======
-      # do enable on both accel and decel buttons
-      if b.type in [ButtonType.accelCruise, ButtonType.decelCruise] and not b.pressed:
-        events.add(EventName.buttonEnable)
-      # do disable on button down
-      #if b.type == ButtonType.cancel and b.pressed:
-        #events.add(EventName.buttonCancel)
->>>>>>> 3973c5e7
 
     ret.events = events.to_msg()
 
